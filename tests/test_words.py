"""Tests for `words` module."""

from typing import List, Optional

import pandas as pd
import pytest
from pandas.testing import assert_series_equal

from stimpool.words import WordPool


def test_get_default_pool() -> None:
    """Test words._get_default_pool."""

    shape_exp = (55457,)
    word_pool_creator = WordPool()
    word_pool = word_pool_creator._get_default_pool()
    shape_obs = word_pool.shape

    assert shape_obs == shape_exp


@pytest.mark.parametrize(
    ("word_original", "word_expected"),
    [
        # none
        ("perro", "perro"),
        # upper
        ("PErrO", "perro"),
        # space
        ("   perro   ", "perro"),
        # mixed
        ("  PErrO", "perro"),
    ],
)
def test_normalize_word(word_original: str, word_expected: str) -> None:
    """Test the _normalize_word with different cases."""

    word_pool_creator = WordPool()
    word_observed = word_pool_creator._normalize_word(word_original)

    assert word_observed == word_expected


@pytest.mark.parametrize(
    ("word", "expected"),
    [
        # valid
        ("perro", False),
        # edge case; this is the expected behavior
        # blank spaces are handled by other methods
        ("carro ", False),
        # invalid
        ("canción", True),
        ("así", True),
        ("güiro", True),
        ("ñame", True),
    ],
)
def test_check_accented_characters(word: str, expected: bool) -> None:
    """Test the _check_accented_characters with different cases."""

    word_pool_creator = WordPool()
    obs = word_pool_creator._check_accented_characters(word)

    assert obs == expected


@pytest.mark.parametrize(
    ("words", "exp", "how"),
    [
        (["yes", "no", "yes", "no"], pd.Series(["yes", "yes"]), "keep"),
        (["yes", "no", "yes", "no"], pd.Series(["no", "no"]), "remove"),
    ],
)
def test_get_words_meeting_criteria(words: List[str], exp: pd.Series, how: str) -> None:
    """Test _get_words_meeting_criteria with different cases."""
    word_pool_creator = WordPool(words)
    obs: pd.Series = word_pool_creator._get_words_meeting_criteria(
        func_checks_criteria=lambda x: "yes" == x,
        how=how,
    )

    obs = obs.reset_index(drop=True)
    assert obs.equals(exp)


@pytest.mark.parametrize(
    ("word", "min_len", "max_len", "exp"),
    [
        # only min
        ("perro", 1, None, True),
        ("perro", 6, None, False),
        # only max
        ("perro", None, 6, True),
        ("perro", None, 1, False),
        # None; special case
        ("perro", None, None, True),
        ("perro", None, None, True),
        # both
        ("perro", 1, 5, True),
        ("perro", 1, 4, False),
    ],
)
def test_check_word_length(word: str, min_len: int, max_len: int, exp: bool) -> None:
    """Test the _check_word_length with different cases."""

    word_pool_creator = WordPool()
    obs = word_pool_creator._check_word_length(word, min_len, max_len)

    assert obs == exp


@pytest.mark.parametrize(
    ("words", "min_len", "max_len", "exp"),
    [
        # only min
        # all meet criteria
        (
            ["al", "gato", "cabeza", "periódico"],
            1,
            None,
            pd.Series(["al", "gato", "cabeza", "periódico"]),
        ),
        # only min
        # some meet criteria
        (["al", "gato", "cabeza", "periódico"], 6, None, pd.Series(["cabeza", "periódico"])),
        # only min
        # none meet criteria
        (["al", "gato", "cabeza", "periódico"], 15, None, pd.Series([])),
        # only max
        # all meet criteria
        (
            ["al", "gato", "cabeza", "periódico"],
            None,
            15,
            pd.Series(["al", "gato", "cabeza", "periódico"]),
        ),
        # only max
        # some meet criteria
        (["al", "gato", "cabeza", "periódico"], None, 5, pd.Series(["al", "gato"])),
        # only max
        # none meet criteria
        (["al", "gato", "cabeza", "periódico"], None, 1, pd.Series([])),
        # only min y max
        # all meet criteria
        (
            ["al", "gato", "cabeza", "periódico"],
            0,
            15,
            pd.Series(["al", "gato", "cabeza", "periódico"]),
        ),
        # only min y max
        # some meet criteria
        (["al", "gato", "cabeza", "periódico"], 2, 5, pd.Series(["al", "gato"])),
        # only min y max
        # none meet criteria
        (["al", "gato", "cabeza", "periódico"], 3, 1, pd.Series([])),
    ],
)
def test_select_words_of_length(
    words: List[str], min_len: Optional[int], max_len: Optional[int], exp: pd.Series
) -> None:
    """Test the _select_words_of_length with different cases."""

    word_pool_creator = WordPool(words)
    word_pool_creator.select_words_of_length(min_len, max_len)
    obs: pd.Series = word_pool_creator._pool_cleaned

    obs = obs.reset_index(drop=True)
    exp = exp.reset_index(drop=True)
    assert_series_equal(obs, exp, check_dtype=False, check_index_type=False)


def test_select_words_of_length_exception() -> None:
    """Test that _select_words_of_length raises exception if no min or max length is specified."""

    word_pool_creator = WordPool()
    with pytest.raises(ValueError):
        word_pool_creator.select_words_of_length()


<<<<<<< HEAD
@pytest.mark.parametrize("words", [["al", "gato", "cabeza", "periódico", "ratón"]])
def test_sample_pool_is_reproducible(words: List[str]) -> None:
    """Test that sample_pool is reproducible."""

    word_pool = WordPool(words)
    obs1 = word_pool.sample_pool(n=3)
    obs2 = word_pool.sample_pool(n=3)

    assert_series_equal(obs1, obs2)
=======
@pytest.mark.parametrize(
    ("word", "exp"),
    [
        # with
        ("acantio/S", "acantio"),
        ("acantonamiento/hS", "acantonamiento"),
        ("acantarar/RED", "acantarar"),
        # without
        ("acaso", "acaso"),
        ("accidentalmente", "accidentalmente"),
    ],
)
def test_remove_conjugation_suffix_from_word(word: str, exp: str) -> None:
    """Test the _remove_conjugation_suffix_from_word with different cases."""

    word_pool_creator = WordPool(word)
    obs = word_pool_creator._remove_conjugation_suffix_from_word(word)

    assert obs == exp


@pytest.mark.parametrize(
    ("words", "exp"),
    [
        # none
        (["accidentalmente", "úsenos", "óigame"], ["accidentalmente", "úsenos", "óigame"]),
        # all
        (
            ["accidentar/RED", "accidentario/GS", "accidente/S"],
            ["accidentar", "accidentario", "accidente"],
        ),
        # mixed
        (
            [
                "accidentalmente",
                "úsenos",
                "óigame",
                "accidentar/RED",
                "accidentario/GS",
                "accidente/S",
            ],
            ["accidentalmente", "úsenos", "óigame", "accidentar", "accidentario", "accidente"],
        ),
    ],
)
def test_clean_conjugation_suffixes(words: List[str], exp: List[Optional[str]]) -> None:
    """Test the _clean_conjugation_suffixes with different cases."""

    exp: pd.Series = pd.Series(exp)  # type: ignore
    exp = exp.reset_index(drop=True)  # type: ignore
    word_pool_creator = WordPool(words)
    words = pd.Series(words)
    obs = word_pool_creator._clean_conjugation_suffixes(words)
    obs = obs.reset_index(drop=True)

    assert obs.equals(exp)
>>>>>>> 7bc09833
<|MERGE_RESOLUTION|>--- conflicted
+++ resolved
@@ -180,17 +180,6 @@
         word_pool_creator.select_words_of_length()
 
 
-<<<<<<< HEAD
-@pytest.mark.parametrize("words", [["al", "gato", "cabeza", "periódico", "ratón"]])
-def test_sample_pool_is_reproducible(words: List[str]) -> None:
-    """Test that sample_pool is reproducible."""
-
-    word_pool = WordPool(words)
-    obs1 = word_pool.sample_pool(n=3)
-    obs2 = word_pool.sample_pool(n=3)
-
-    assert_series_equal(obs1, obs2)
-=======
 @pytest.mark.parametrize(
     ("word", "exp"),
     [
@@ -247,4 +236,14 @@
     obs = obs.reset_index(drop=True)
 
     assert obs.equals(exp)
->>>>>>> 7bc09833
+
+
+@pytest.mark.parametrize("words", [["al", "gato", "cabeza", "periódico", "ratón"]])
+def test_sample_pool_is_reproducible(words: List[str]) -> None:
+    """Test that sample_pool is reproducible."""
+
+    word_pool = WordPool(words)
+    obs1 = word_pool.sample_pool(n=3)
+    obs2 = word_pool.sample_pool(n=3)
+
+    assert_series_equal(obs1, obs2)