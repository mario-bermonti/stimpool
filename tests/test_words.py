--- conflicted
+++ resolved
@@ -80,18 +80,11 @@
         func_checks_criteria=lambda x: "yes" == x,
         how=how,
     )
-
-<<<<<<< HEAD
+      
     obs = obs.reset_index(drop=True)
     exp = exp.reset_index(drop=True)
     assert_series_equal(obs, exp, check_dtype=False, check_index_type=False)
     assert obs.equals(exp)
-=======
-    pool_obs = pool_obs.reset_index(drop=True)
-    pool_expected = pool_expected.reset_index(drop=True)
-    assert_series_equal(pool_obs, pool_expected, check_dtype=False, check_index_type=False)
-    assert pool_obs.equals(pool_expected)
->>>>>>> d70e6813
 
 
 @pytest.mark.parametrize(
@@ -156,7 +149,8 @@
         (
             ["al", "gato", "cabeza", "periódico"],
             0,
-            15,
+           
+          15,
             pd.Series(["al", "gato", "cabeza", "periódico"]),
         ),
         # only min y max
